--- conflicted
+++ resolved
@@ -356,26 +356,6 @@
         await this.configsLoaded;
 
         this.subscriptions.push(
-<<<<<<< HEAD
-            this.storageMap.watch(this.CONFERENCE_STATE_STORAGE_KEY).subscribe((confState: ConferenceState) => {
-                if (confState in ConferenceState) {
-                    if (this.enableJitsi && (!this.videoStreamUrl || !this.canSeeLiveStream)) {
-                        this.currentState = ConferenceState.jitsi;
-                    } else if (!this.enableJitsi && this.videoStreamUrl && this.canSeeLiveStream) {
-                        this.currentState = ConferenceState.stream;
-                    } else {
-                        this.setDefaultConfState();
-                    }
-                } else {
-                    this.setDefaultConfState();
-                }
-                // show stream window when the state changes to stream
-                if (this.currentState === ConferenceState.stream && !this.streamActiveInAnotherTab) {
-                    this.showJitsiWindow = true;
-                }
-            }),
-=======
->>>>>>> a37e2196
             // check if the operator is on the clos, remove from room if not permitted
             this.closService.currentListOfSpeakersObservable
                 .pipe(
