--- conflicted
+++ resolved
@@ -109,7 +109,6 @@
         self.assertTrue(poll.yesnoabstain)
 
 
-<<<<<<< HEAD
 class TestAssignmentPollPdfView(TestCase):
     """
     Tests the creation of the assignment poll pdf
@@ -130,7 +129,8 @@
 
         # test the response
         self.assertEqual(response.status_code, 200)
-=======
+
+
 class TestPollUpdateView(TestCase):
     def setUp(self):
         self.admin_client = Client()
@@ -145,5 +145,4 @@
 
         response = self.admin_client.get(url)
 
-        self.assertTrue(response.status_code, '404')
->>>>>>> bcd6b9fa
+        self.assertTrue(response.status_code, '404')