--- conflicted
+++ resolved
@@ -192,11 +192,7 @@
             'object': self.get_object(),
             'list_of_speakers': list_of_speakers,
             'is_on_the_list_of_speakers': Speaker.objects.filter(
-<<<<<<< HEAD
-                item=self.object, begin_time=None, user=self.request.user).exists(),
-=======
-                item=self.get_object(), begin_time=None, person=self.request.user).exists(),
->>>>>>> a93e5aa7
+                item=self.get_object(), begin_time=None, user=self.request.user).exists(),
             'active_type': active_type,
         })
         return super(AgendaItemView, self).get_context_data(**kwargs)
@@ -389,13 +385,8 @@
             messages.error(request, _('The list of speakers is closed.'))
         else:
             try:
-<<<<<<< HEAD
-                Speaker.objects.add(item=self.object, user=request.user)
+                Speaker.objects.add(item=self.get_object(), user=request.user)
             except OpenSlidesError as e:
-=======
-                Speaker.objects.add(item=self.get_object(), person=request.user)
-            except OpenSlidesError, e:
->>>>>>> a93e5aa7
                 messages.error(request, e)
             else:
                 messages.success(request, _('You were successfully added to the list of speakers.'))
@@ -422,7 +413,7 @@
         if self.get_object() is None:
             return super(RedirectView, self).get(*args, **kwargs)
         else:
-            return super(SpeakerDeleteView, self).get(*args, **kwargs)
+            return super().get(*args, **kwargs)
 
     def get_object(self):
         """
@@ -432,12 +423,6 @@
         object with the request.user as speaker.
         """
         try:
-<<<<<<< HEAD
-            return Speaker.objects.get(pk=self.kwargs['speaker'])
-        except KeyError:
-            return Speaker.objects.filter(
-                item=self.kwargs['pk'], user=self.request.user).exclude(weight=None).get()
-=======
             speaker = self._object
         except AttributeError:
             speaker_pk = self.kwargs.get('speaker')
@@ -445,7 +430,7 @@
                 queryset = Speaker.objects.filter(pk=speaker_pk)
             else:
                 queryset = Speaker.objects.filter(
-                    item=self.kwargs['pk'], person=self.request.user).exclude(weight=None)
+                    item=self.kwargs['pk'], user=self.request.user).exclude(weight=None)
             try:
                 speaker = queryset.get()
             except Speaker.DoesNotExist:
@@ -454,7 +439,6 @@
                     messages.error(self.request, _('You are not on the list of speakers.'))
             self._object = speaker
         return speaker
->>>>>>> a93e5aa7
 
     def get_url_name_args(self):
         return [self.kwargs['pk']]
@@ -477,24 +461,14 @@
     def pre_redirect(self, *args, **kwargs):
         try:
             speaker = Speaker.objects.filter(
-<<<<<<< HEAD
                 user=kwargs['user_id'],
-                item=self.object,
-=======
-                person=kwargs['person_id'],
                 item=self.get_object(),
->>>>>>> a93e5aa7
                 begin_time=None).get()
         except Speaker.DoesNotExist:  # TODO: Check the MultipleObjectsReturned error here?
             messages.error(
                 self.request,
-<<<<<<< HEAD
                 _('%(user)s is not on the list of %(item)s.')
-                % {'user': kwargs['user_id'], 'item': self.object})
-=======
-                _('%(person)s is not on the list of %(item)s.')
-                % {'person': kwargs['person_id'], 'item': self.get_object()})
->>>>>>> a93e5aa7
+                % {'user': kwargs['user_id'], 'item': self.get_object()})
         else:
             speaker.begin_speach()
 
@@ -554,22 +528,12 @@
     model = Item
     url_name = 'item_view'
 
-<<<<<<< HEAD
-    def pre_redirect(self, args, **kwargs):
-        self.object = self.get_object()
-
-=======
-    @transaction.commit_manually
->>>>>>> a93e5aa7
     def pre_post_redirect(self, request, *args, **kwargs):
         """
         Reorder the list of speaker.
 
         Take the string 'sort_order' from the post-data, and use this order.
         """
-<<<<<<< HEAD
-        self.object = self.get_object()
-
         try:
             with transaction.atomic():
                 for (counter, speaker) in enumerate(self.request.POST['sort_order'].split(',')):
@@ -578,33 +542,13 @@
                     except IndexError:
                         raise IntegrityError
                     try:
-                        speaker = Speaker.objects.filter(item=self.object).get(pk=speaker_pk)
+                        speaker = Speaker.objects.filter(item=self.get_object()).get(pk=speaker_pk)
                     except Speaker.DoesNotExist:
                         raise IntegrityError
                     speaker.weight = counter + 1
                     speaker.save()
         except IntegrityError:
             messages.error(request, _('Could not change order. Invalid data.'))
-=======
-        transaction.commit()
-        for (counter, speaker) in enumerate(self.request.POST['sort_order'].split(',')):
-            try:
-                speaker_pk = int(speaker.split('_')[1])
-            except IndexError:
-                transaction.rollback()
-                break
-            try:
-                speaker = Speaker.objects.filter(item=self.get_object()).get(pk=speaker_pk)
-            except:
-                transaction.rollback()
-                break
-            speaker.weight = counter + 1
-            speaker.save()
-        else:
-            transaction.commit()
-            return None
-        messages.error(request, _('Could not change order. Invalid data.'))
->>>>>>> a93e5aa7
 
     def get_url_name_args(self):
         return [self.get_object().pk]
