--- conflicted
+++ resolved
@@ -259,12 +259,7 @@
 
 
 def motion_poll_to_pdf(pdf, poll):
-<<<<<<< HEAD
-    imgpath = os.path.join(settings.SITE_ROOT, 'core', 'static', 'img', 'circle.png')
-    circle = "<img src='%s' width='15' height='15'/>&nbsp;&nbsp;" % imgpath
-=======
     circle = "*"  # = Unicode Character 'HEAVY LARGE CIRCLE' (U+2B55)
->>>>>>> 7addd690
     cell = []
     cell.append(Spacer(0, 0.8 * cm))
     cell.append(Paragraph(_("Motion No. %s") % poll.motion.identifier, stylesheet['Ballot_title']))
