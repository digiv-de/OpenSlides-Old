#!/usr/bin/env python
# -*- coding: utf-8 -*-
"""
    openslides.motion.views
    ~~~~~~~~~~~~~~~~~~~~~~~

    Views for the motion app.

    The views are automaticly imported from openslides.motion.urls.

    :copyright: (c) 2011-2013 by the OpenSlides team, see AUTHORS.
    :license: GNU GPL, see LICENSE for more details.
"""

from django.core.urlresolvers import reverse
from django.contrib import messages
from django.db import transaction
from django.db.models import Model
from django.utils.translation import ugettext as _, ugettext_lazy, ugettext_noop
from django.views.generic.detail import SingleObjectMixin
from django.http import Http404

from openslides.utils.pdf import stylesheet
from openslides.utils.views import (
    TemplateView, RedirectView, UpdateView, CreateView, DeleteView, PDFView,
    DetailView, ListView, FormView, QuestionMixin, SingleObjectMixin)
from openslides.utils.template import Tab
from openslides.utils.utils import html_strong
from openslides.poll.views import PollFormView
from openslides.projector.api import get_active_slide
from openslides.projector.projector import Widget, SLIDE
from openslides.config.models import config
from openslides.agenda.models import Item

from .models import (Motion, MotionSubmitter, MotionSupporter, MotionPoll,
                     MotionVersion, State, WorkflowError, Category)
from .forms import (BaseMotionForm, MotionSubmitterMixin, MotionSupporterMixin,
                    MotionDisableVersioningMixin, ConfigForm, MotionCategoryMixin,
                    MotionIdentifierMixin)
from .pdf import motions_to_pdf, motion_to_pdf


# TODO: into the config-tab
config['motion_identifier'] = ('manually', 'per_category', 'serially_numbered')[2]


class MotionListView(ListView):
    """View, to list all motions."""
    permission_required = 'motion.can_see_motion'
    model = Motion

motion_list = MotionListView.as_view()


class GetVersionMixin(object):
    """Mixin to set a specific version to a motion."""

    def get_object(self):
        """Return a Motion object. The id is taken from the url and the version
        is set to the version with the 'version_number' from the URL."""
        object = super(GetVersionMixin, self).get_object()
        version_number = self.kwargs.get('version_number', None)
        if version_number is not None:
            try:
                object.version = int(version_number)
            except MotionVersion.DoesNotExist:
                raise Http404('Version %s not found' % version_number)
        return object


class MotionDetailView(GetVersionMixin, DetailView):
    """Show one motion."""
    permission_required = 'motion.can_see_motion'
    model = Motion

    def get_context_data(self, **kwargs):
        """Return the template context.

        Append the allowed actions for the motion to the context.
        """
        context = super(MotionDetailView, self).get_context_data(**kwargs)
        context['allowed_actions'] = self.object.get_allowed_actions(self.request.user)
        context['min_supporters'] = int(config['motion_min_supporters'])
        return context

motion_detail = MotionDetailView.as_view()


class MotionMixin(object):
    """Mixin for MotionViewsClasses to save the version data."""

    def manipulate_object(self, form):
        """Save the version data into the motion object before it is saved in
        the Database."""

        super(MotionMixin, self).manipulate_object(form)
        for attr in ['title', 'text', 'reason']:
            setattr(self.object, attr, form.cleaned_data[attr])

        try:
            if form.cleaned_data['new_version']:
                self.object.new_version
        except KeyError:
            pass

        try:
            self.object.category = form.cleaned_data['category']
        except KeyError:
            pass

        try:
            self.object.identifier = form.cleaned_data['identifier']
        except KeyError:
            pass

    def post_save(self, form):
        """Save the submitter an the supporter so the motion."""
        super(MotionMixin, self).post_save(form)
        # TODO: only delete and save neccessary submitters and supporter
        if 'submitter' in form.cleaned_data:
            self.object.submitter.all().delete()
            MotionSubmitter.objects.bulk_create(
                [MotionSubmitter(motion=self.object, person=person)
                 for person in form.cleaned_data['submitter']])
        if 'supporter' in form.cleaned_data:
            self.object.supporter.all().delete()
            MotionSupporter.objects.bulk_create(
                [MotionSupporter(motion=self.object, person=person)
                 for person in form.cleaned_data['supporter']])

    def get_form_class(self):
        """Return the FormClass to Create or Update the Motion.

        forms.BaseMotionForm is the base for the Class, and some FormMixins
        will be mixed in dependence of some config values. See motion.forms
        for more information on the mixins.
        """
        form_classes = []

        if (self.request.user.has_perm('motion.can_manage_motion') and
                config['motion_identifier'] == 'manually'):
            form_classes.append(MotionIdentifierMixin)

        form_classes.append(BaseMotionForm)

        if self.request.user.has_perm('motion.can_manage_motion'):
            form_classes.append(MotionSubmitterMixin)
            form_classes.append(MotionCategoryMixin)
            if config['motion_min_supporters'] > 0:
                form_classes.append(MotionSupporterMixin)
        if self.object:
            if config['motion_allow_disable_versioning'] and self.object.state.versioning:
                form_classes.append(MotionDisableVersioningMixin)
        return type('MotionForm', tuple(form_classes), {})


class MotionCreateView(MotionMixin, CreateView):
    """View to create a motion."""
    permission_required = 'motion.can_create_motion'
    model = Motion

    def form_valid(self, form):
        """Write a log message, if the form is valid."""
        value = super(MotionCreateView, self).form_valid(form)
        self.object.write_log(ugettext_noop('Motion created'), self.request.user)
        return value

motion_create = MotionCreateView.as_view()


class MotionUpdateView(MotionMixin, UpdateView):
    """View to update a motion."""
    model = Motion

    def has_permission(self, request, *args, **kwargs):
        """Check, if the request.user has the permission to edit the motion."""
        return self.get_object().get_allowed_actions(request.user)['edit']

    def form_valid(self, form):
        """Write a log message, if the form is valid."""
        value = super(MotionUpdateView, self).form_valid(form)
        self.object.write_log(ugettext_noop('Motion updated'), self.request.user)
        return value

motion_edit = MotionUpdateView.as_view()


class MotionDeleteView(DeleteView):
    """View to delete a motion."""
    model = Motion
    success_url_name = 'motion_list'

    def has_permission(self, request, *args, **kwargs):
        """Check if the request.user has the permission to delete the motion."""
        return self.get_object().get_allowed_actions(request.user)['delete']

motion_delete = MotionDeleteView.as_view()


class VersionPermitView(GetVersionMixin, SingleObjectMixin, QuestionMixin, RedirectView):
    """View to permit a version of a motion."""

    model = Motion
    question_url_name = 'motion_version_detail'
    success_url_name = 'motion_version_detail'

    def get(self, *args, **kwargs):
        """Set self.object to a motion."""
        self.object = self.get_object()
        return super(VersionPermitView, self).get(*args, **kwargs)

    def get_url_name_args(self):
        """Return a list with arguments to create the success- and question_url."""
        return [self.object.pk, self.object.version.version_number]

    def get_question(self):
        """Return a string, shown to the user as question to permit the version."""
        return _('Are you sure you want permit Version %s?') % self.object.version.version_number

    def case_yes(self):
        """Activate the version, if the user chooses 'yes'."""
        self.object.activate_version(self.object.version)  # TODO: Write log message
        self.object.save()

version_permit = VersionPermitView.as_view()


class VersionRejectView(GetVersionMixin, SingleObjectMixin, QuestionMixin, RedirectView):
    """View to reject a version."""
    model = Motion
    question_url_name = 'motion_version_detail'
    success_url_name = 'motion_version_detail'

    def get(self, *args, **kwargs):
        """Set self.object to a motion."""
        self.object = self.get_object()
        return super(VersionRejectView, self).get(*args, **kwargs)

    def get_url_name_args(self):
        """Return a list with arguments to create the success- and question_url."""
        return [self.object.pk, self.object.version.version_number]

    def get_question(self):
        return _('Are you sure you want reject Version %s?') % self.object.version.version_number

    def case_yes(self):
        """Reject the version, if the user chooses 'yes'."""
        self.object.reject_version(self.object.version)  # TODO: Write log message
        self.object.save()

version_reject = VersionRejectView.as_view()


<<<<<<< HEAD
class VersionDiffView(GetVersionMixin, DetailView):
    """Show diff between two versions of a motion."""
    permission_required = 'motion.can_see_motion'
    model = Motion
    template_name = 'motion/motion_diff.html'

    def get_context_data(self, **kwargs):
        """Return the template context with versions and html diff strings."""
        try:
            rev1 = int(self.request.GET['rev1'])
            rev2 = int(self.request.GET['rev2'])
            version_rev1 = self.object.version.motion.versions.get(version_number=self.request.GET['rev1'])
            version_rev2 = self.object.version.motion.versions.get(version_number=self.request.GET['rev2'])
            diff_text = self.object.version.make_htmldiff(version_rev1.text, version_rev2.text)
            diff_reason = self.object.version.make_htmldiff(version_rev1.reason, version_rev2.reason)
        except (KeyError, ValueError, MotionVersion.DoesNotExist):
            messages.error(self.request, _('At least one version number was not valid.'))
            version_rev1 = None
            version_rev2 = None
            diff_text = None
            diff_reason = None
        context = super(VersionDiffView, self).get_context_data(**kwargs)
        context.update({
          'version_rev1': version_rev1,
          'version_rev2': version_rev2,
          'diff_text': diff_text,
          'diff_reason': diff_reason,
        })
        return context

version_diff = VersionDiffView.as_view()

class SupportView(SingleObjectMixin, RedirectView):
=======
class SetIdentifierView(SingleObjectMixin, RedirectView):
    """Set the identifier of the motion.

    See motion.set_identifier for more informations
    """
    permission_required = 'motion.can_manage_motion'
    model = Motion
    url_name = 'motion_detail'

    def get(self, request, *args, **kwargs):
        """Set self.object to a motion."""
        self.object = self.get_object()
        return super(SetIdentifierView, self).get(request, *args, **kwargs)

    def pre_redirect(self, request, *args, **kwargs):
        """Set the identifier."""
        self.object.set_identifier()

    def get_url_name_args(self):
        return [self.object.id]

set_identifier = SetIdentifierView.as_view()


class SupportView(SingleObjectMixin, QuestionMixin, RedirectView):
>>>>>>> 0065452d
    """View to support or unsupport a motion.

    If self.support is True, the view will append a request.user to the supporter list.

    If self.support is False, the view will remove a request.user from the supporter list.
    """

    permission_required = 'motion.can_support_motion'
    model = Motion
    support = True

    def get(self, request, *args, **kwargs):
        """Set self.object to a motion."""
        self.object = self.get_object()
        return super(SupportView, self).get(request, *args, **kwargs)

    def check_permission(self, request):
        """Return True if the user can support or unsupport the motion. Else: False."""
        allowed_actions = self.object.get_allowed_actions(request.user)
        if self.support and not allowed_actions['support']:
            messages.error(request, _('You can not support this motion.'))
            return False
        elif not self.support and not allowed_actions['unsupport']:
            messages.error(request, _('You can not unsupport this motion.'))
            return False
        else:
            return True

    def pre_redirect(self, request, *args, **kwargs):
        """Append or remove the request.user from the motion and return success message.

        First the method checks the permissions, and writes a log message after
        appending or removing the user.
        """
        if self.check_permission(self.request):
            user = self.request.user
            if self.support:
                self.object.support(person=user)
                self.object.write_log(ugettext_noop("Supporter: +%s") % user, user)
            else:
                self.object.unsupport(person=user)
                self.object.write_log(ugettext_noop("Supporter: -%s") % user, user)
            messages.success(request, self.get_success_message())

    def get_success_message(self):
        """Return the success message."""
        if self.support:
            return _("You have supported this motion successfully.")
        else:
            return _("You have unsupported this motion successfully.")

    def get_redirect_url(self, **kwargs):
        """Return the url, the view should redirect to."""
        return self.object.get_absolute_url()

motion_support = SupportView.as_view(support=True)
motion_unsupport = SupportView.as_view(support=False)


class PollCreateView(SingleObjectMixin, RedirectView):
    """View to create a poll for a motion."""
    permission_required = 'motion.can_manage_motion'
    model = Motion

    def get(self, request, *args, **kwargs):
        """Set self.object to a motion."""
        self.object = self.get_object()
        return super(PollCreateView, self).get(request, *args, **kwargs)

    def pre_redirect(self, request, *args, **kwargs):
        """Create the poll for the motion."""
        self.poll = self.object.create_poll()
        self.object.write_log(ugettext_noop("Poll created"), request.user)
        messages.success(request, _("New vote was successfully created."))

    def get_redirect_url(self, **kwargs):
        """Return the URL to the EditView of the poll."""
        return reverse('motion_poll_edit', args=[self.object.pk, self.poll.poll_number])

poll_create = PollCreateView.as_view()


class PollMixin(object):
    """Mixin for the PollUpdateView and the PollDeleteView."""
    permission_required = 'motion.can_manage_motion'
    success_url_name = 'motion_detail'

    def get_object(self):
        """Return a MotionPoll object.

        Use the motion id and the poll_number from the url kwargs to get the
        object.
        """
        return MotionPoll.objects.filter(
            motion=self.kwargs['pk'],
            poll_number=self.kwargs['poll_number']).get()

    def get_url_name_args(self):
        """Return the arguments to create the url to the success_url"""
        return [self.object.motion.pk]


class PollUpdateView(PollMixin, PollFormView):
    """View to update a MotionPoll."""

    poll_class = MotionPoll
    """Poll Class to use for this view."""

    template_name = 'motion/poll_form.html'

    def get_context_data(self, **kwargs):
        """Return the template context.

        Append the motion object to the context.
        """
        context = super(PollUpdateView, self).get_context_data(**kwargs)
        context.update({
            'motion': self.poll.motion})
        return context

    def form_valid(self, form):
        """Write a log message, if the form is valid."""
        value = super(PollUpdateView, self).form_valid(form)
        self.object.write_log(ugettext_noop('Poll updated'), self.request.user)
        return value

poll_edit = PollUpdateView.as_view()


class PollDeleteView(PollMixin, DeleteView):
    """View to delete a MotionPoll."""
    model = MotionPoll

    def case_yes(self):
        """Write a log message, if the form is valid."""
        super(PollDeleteView, self).case_yes()
        self.object.write_log(ugettext_noop('Poll deleted'), self.request.user)

    def get_redirect_url(self, **kwargs):
        """Return the URL to the DetailView of the motion."""
        return reverse('motion_detail', args=[self.object.motion.pk])

poll_delete = PollDeleteView.as_view()


class MotionSetStateView(SingleObjectMixin, RedirectView):
    """View to set the state of a motion.

    If self.reset is False, the new state is taken from url.

    If self.reset is True, the default state is taken.
    """
    permission_required = 'motion.can_manage_motion'
    url_name = 'motion_detail'
    model = Motion
    reset = False

    def pre_redirect(self, request, *args, **kwargs):
        """Save the new state and write a log message."""
        self.object = self.get_object()
        try:
            if self.reset:
                self.object.reset_state()
            else:
                self.object.set_state(int(kwargs['state']))
        except WorkflowError, e:  # TODO: Is a WorkflowError still possible here?
            messages.error(request, e)
        else:
            self.object.save()
            # TODO: the state is not translated
            self.object.write_log(ugettext_noop('Changed state to %s') %
                                  self.object.state.name, self.request.user)
            messages.success(request, _('Motion status was set to: %s.'
                                        % html_strong(self.object.state)))

    def get_url_name_args(self):
        """Return the arguments to generate the redirect_url."""
        return [self.object.pk]

set_state = MotionSetStateView.as_view()
reset_state = MotionSetStateView.as_view(reset=True)


class CreateAgendaItemView(SingleObjectMixin, RedirectView):
    """View to create and agenda item for a motion."""
    permission_required = 'agenda.can_manage_agenda'
    url_name = 'item_overview'
    model = Motion

    def get(self, request, *args, **kwargs):
        """Set self.object to a motion."""
        self.object = self.get_object()
        return super(CreateAgendaItemView, self).get(request, *args, **kwargs)

    def pre_redirect(self, request, *args, **kwargs):
        """Create the agenda item."""
        self.item = Item.objects.create(related_sid=self.object.sid)
        self.object.write_log(ugettext_noop('Created Agenda Item'), self.request.user)

create_agenda_item = CreateAgendaItemView.as_view()


class MotionPDFView(SingleObjectMixin, PDFView):
    """Create the PDF for one, or all motions.

    If self.print_all_motions is True, the view returns a PDF with all motions.

    If self.print_all_motions is False, the view returns a PDF with only one
    motion."""
    permission_required = 'motion.can_manage_motion'
    model = Motion
    top_space = 0
    print_all_motions = False

    def get(self, request, *args, **kwargs):
        """Set self.object to a motion."""
        if not self.print_all_motions:
            self.object = self.get_object()
        return super(MotionPDFView, self).get(request, *args, **kwargs)

    def get_filename(self):
        """Return the filename for the PDF."""
        if self.print_all_motions:
            return _("Motions")
        else:
            return _("Motion: %s") % unicode(self.object)

    def append_to_pdf(self, pdf):
        """Append PDF objects."""
        if self.print_all_motions:
            motions_to_pdf(pdf)
        else:
            motion_to_pdf(pdf, self.object)

motion_list_pdf = MotionPDFView.as_view(print_all_motions=True)
motion_detail_pdf = MotionPDFView.as_view(print_all_motions=False)


class CategoryListView(ListView):
    permission_required = 'motion.can_manage_motion'
    model = Category

category_list = CategoryListView.as_view()


class CategoryCreateView(CreateView):
    permission_required = 'motion.can_manage_motion'
    model = Category
    success_url_name = 'motion_category_list'

category_create = CategoryCreateView.as_view()


class CategoryUpdateView(UpdateView):
    permission_required = 'motion.can_manage_motion'
    model = Category
    success_url_name = 'motion_category_list'

category_update = CategoryUpdateView.as_view()


class CategoryDeleteView(DeleteView):
    permission_required = 'motion.can_manage_motion'
    model = Category
    question_url_name = 'motion_category_list'
    success_url_name = 'motion_category_list'

category_delete = CategoryDeleteView.as_view()


class Config(FormView):
    """The View for the config tab."""
    permission_required = 'config.can_manage_config'
    form_class = ConfigForm
    template_name = 'motion/config.html'
    success_url_name = 'config_motion'

    def get_initial(self):
        return {
            'motion_min_supporters': config['motion_min_supporters'],
            'motion_preamble': config['motion_preamble'],
            'motion_pdf_ballot_papers_selection': config['motion_pdf_ballot_papers_selection'],
            'motion_pdf_ballot_papers_number': config['motion_pdf_ballot_papers_number'],
            'motion_pdf_title': config['motion_pdf_title'],
            'motion_pdf_preamble': config['motion_pdf_preamble'],
            'motion_allow_disable_versioning': config['motion_allow_disable_versioning'],
            'motion_workflow': config['motion_workflow'],
        }

    def form_valid(self, form):
        config['motion_min_supporters'] = form.cleaned_data['motion_min_supporters']
        config['motion_preamble'] = form.cleaned_data['motion_preamble']
        config['motion_pdf_ballot_papers_selection'] = form.cleaned_data['motion_pdf_ballot_papers_selection']
        config['motion_pdf_ballot_papers_number'] = form.cleaned_data['motion_pdf_ballot_papers_number']
        config['motion_pdf_title'] = form.cleaned_data['motion_pdf_title']
        config['motion_pdf_preamble'] = form.cleaned_data['motion_pdf_preamble']
        config['motion_allow_disable_versioning'] = form.cleaned_data['motion_allow_disable_versioning']
        config['motion_workflow'] = form.cleaned_data['motion_workflow']
        messages.success(self.request, _('Motion settings successfully saved.'))
        return super(Config, self).form_valid(form)


def register_tab(request):
    """Return the motion tab."""
    # TODO: Find a bether way to set the selected var.
    selected = request.path.startswith('/motion/')
    return Tab(
        title=_('Motions'),
        app='motion',
        url=reverse('motion_list'),
        permission=request.user.has_perm('motion.can_see_motion'),
        selected=selected,
    )


def get_widgets(request):
    """Return the motion widgets for the dashboard.

    There is only one widget. It shows all motions.
    """
    return [Widget(
        name='motions',
        display_name=_('Motions'),
        template='motion/widget.html',
        context={'motions': Motion.objects.all()},
        permission_required='projector.can_manage_projector')]<|MERGE_RESOLUTION|>--- conflicted
+++ resolved
@@ -251,7 +251,6 @@
 version_reject = VersionRejectView.as_view()
 
 
-<<<<<<< HEAD
 class VersionDiffView(GetVersionMixin, DetailView):
     """Show diff between two versions of a motion."""
     permission_required = 'motion.can_see_motion'
@@ -284,8 +283,7 @@
 
 version_diff = VersionDiffView.as_view()
 
-class SupportView(SingleObjectMixin, RedirectView):
-=======
+
 class SetIdentifierView(SingleObjectMixin, RedirectView):
     """Set the identifier of the motion.
 
@@ -311,7 +309,6 @@
 
 
 class SupportView(SingleObjectMixin, QuestionMixin, RedirectView):
->>>>>>> 0065452d
     """View to support or unsupport a motion.
 
     If self.support is True, the view will append a request.user to the supporter list.
