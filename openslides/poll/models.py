import locale
<<<<<<< HEAD
from typing import Optional, Type
=======
from decimal import Decimal
from typing import Type  # noqa
>>>>>>> 96637e18

from django.core.exceptions import ObjectDoesNotExist
from django.core.validators import MinValueValidator
from django.db import models
from django.utils.translation import ugettext as _


class BaseOption(models.Model):
    """
    Base option class for a poll.

    Subclasses have to define a poll field. This must be a ForeignKeyField
    to a subclass of BasePoll. There must also be a vote_class attribute
    which has to be a subclass of BaseVote. Otherwise you have to override the
    get_vote_class method.
    """
    vote_class: Optional[Type['BaseVote']] = None

    class Meta:
        abstract = True

    def get_votes(self):
        return self.get_vote_class().objects.filter(option=self)

    def get_vote_class(self):
        if self.vote_class is None:
            raise NotImplementedError('The option class %s has to have an attribute vote_class.' % self)
        return self.vote_class

    def __getitem__(self, name):
        try:
            return self.get_votes().get(value=name)
        except self.get_vote_class().DoesNotExist:
            raise KeyError


class BaseVote(models.Model):
    """
    Base vote class for an option.

    Subclasses have to define an option field. This must be a ForeignKeyField
    to a subclass of BasePoll.
    """
    weight = models.DecimalField(default=Decimal('1'), null=True, validators=[
        MinValueValidator(Decimal('-2'))], max_digits=15, decimal_places=6)
    value = models.CharField(max_length=255, null=True)

    class Meta:
        abstract = True

    def __str__(self):
        return self.print_weight()

    def get_value(self):
        return _(self.value)

    def print_weight(self, raw=False):
        if raw:
            return self.weight
        try:
            percent_base = self.option.poll.get_percent_base()
        except AttributeError:
            # The poll class is no child of CollectVotesCast
            percent_base = 0
        return print_value(self.weight, percent_base)


class CollectDefaultVotesMixin(models.Model):
    """
    Mixin for a poll to collect the default vote values for valid votes,
    invalid votes and votes cast.
    """
    votesvalid = models.DecimalField(null=True, blank=True, validators=[
        MinValueValidator(Decimal('-2'))], max_digits=15, decimal_places=6)
    votesinvalid = models.DecimalField(null=True, blank=True, validators=[
        MinValueValidator(Decimal('-2'))], max_digits=15, decimal_places=6)
    votescast = models.DecimalField(null=True, blank=True, validators=[
        MinValueValidator(Decimal('-2'))], max_digits=15, decimal_places=6)

    class Meta:
        abstract = True

    def get_percent_base_choice(self):
        """
        Returns one of the strings of the percent base.
        """
        raise NotImplementedError('You have to provide a get_percent_base_choice() method.')


class PublishPollMixin(models.Model):
    """
    Mixin for a poll to add a flag whether the poll is published or not.
    """
    published = models.BooleanField(default=False)

    class Meta:
        abstract = True

    def set_published(self, published):
        self.published = published
        self.save()


class BasePoll(models.Model):
    """
    Base poll class.
    """
    vote_values = ['Votes']

    class Meta:
        abstract = True

    def has_votes(self):
        """
        Returns True if there are votes in the poll.
        """
        if self.get_votes().exists():
            return True
        return False

    def set_options(self, options_data=[], skip_autoupdate=False):
        """
        Adds new option objects to the poll.

        option_data: A list of arguments for the option.
        """
        for option_data in options_data:
            option = self.get_option_class()(**option_data)
            option.poll = self
            option.save(skip_autoupdate=skip_autoupdate)

    def get_options(self):
        """
        Returns the option objects for the poll.
        """
        return self.get_option_class().objects.filter(poll=self)

    def get_option_class(self):
        """
        Returns the option class for the poll. Default is self.option_class.
        """
        return self.option_class

    def get_vote_values(self):
        """
        Returns the possible values for the poll. Default is as list.
        """
        return self.vote_values

    def get_vote_class(self):
        """
        Returns the related vote class.
        """
        return self.get_option_class().vote_class

    def get_votes(self):
        """
        Return a QuerySet with all vote objects related to this poll.
        """
        return self.get_vote_class().objects.filter(option__poll__id=self.id)

    def set_vote_objects_with_values(self, option, data, skip_autoupdate=False):
        """
        Creates or updates the vote objects for the poll.
        """
        for value in self.get_vote_values():
            try:
                vote = self.get_votes().filter(option=option).get(value=value)
            except ObjectDoesNotExist:
                vote = self.get_vote_class()(option=option, value=value)
            vote.weight = data[value]
            vote.save(skip_autoupdate=skip_autoupdate)

    def get_vote_objects_with_values(self, option_id):
        """
        Returns the vote values and their weight as a list with two elements.
        """
        values = []
        for value in self.get_vote_values():
            try:
                vote = self.get_votes().filter(option=option_id).get(value=value)
            except ObjectDoesNotExist:
                values.append(self.get_vote_class()(value=value, weight=''))
            else:
                values.append(vote)
        return values


def print_value(value, percent_base=0):
    """
    Returns a human readable string for the vote value. It is 'majority',
    'undocumented' or the vote value with percent value if so.
    """
    if value == -1:
        verbose_value = _('majority')
    elif value == -2:
        verbose_value = _('undocumented')
    elif value is None:
        verbose_value = _('undocumented')
    else:
        if percent_base:
            locale.setlocale(locale.LC_ALL, '')
            verbose_value = u'%d (%s %%)' % (value, locale.format('%.1f', value * percent_base))
        else:
            verbose_value = u'%s' % value
    return verbose_value<|MERGE_RESOLUTION|>--- conflicted
+++ resolved
@@ -1,10 +1,6 @@
 import locale
-<<<<<<< HEAD
+from decimal import Decimal
 from typing import Optional, Type
-=======
-from decimal import Decimal
-from typing import Type  # noqa
->>>>>>> 96637e18
 
 from django.core.exceptions import ObjectDoesNotExist
 from django.core.validators import MinValueValidator
